--- conflicted
+++ resolved
@@ -20,13 +20,8 @@
 }
 
 android {
-<<<<<<< HEAD
     compileSdkVersion 25
-    buildToolsVersion "26.0.0"
-=======
-    compileSdkVersion 22
     buildToolsVersion "26.0.1"
->>>>>>> a8142a50
 
     defaultConfig {
         minSdkVersion 9

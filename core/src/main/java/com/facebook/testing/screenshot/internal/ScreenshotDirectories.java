--- conflicted
+++ resolved
@@ -9,18 +9,12 @@
 
 package com.facebook.testing.screenshot.internal;
 
-<<<<<<< HEAD
+import android.annotation.SuppressLint;
 import android.app.UiAutomation;
 import android.content.Context;
 import android.content.pm.PackageManager;
 import android.os.Build;
 import android.os.ParcelFileDescriptor;
-=======
-import android.annotation.SuppressLint;
-import android.content.Context;
-import android.content.pm.PackageManager;
-import android.os.Build;
->>>>>>> a8142a50
 
 import java.io.File;
 import java.io.FileInputStream;
@@ -32,10 +26,12 @@
  * Provides a directory for an Album to store its screenshots in.
  */
 class ScreenshotDirectories {
+  // Constants used to alleviate potential API level conflicts
+  private static final String WRITE_PERMISSION = "android.permission.WRITE_EXTERNAL_STORAGE";
+  private static final String READ_PERMISSION = "android.permission.READ_EXTERNAL_STORAGE";
   private static final String[] REQUIRED_PERMISSIONS = new String[] {
-      // Constants used to alleviate potential API level conflicts
-      "android.permission.WRITE_EXTERNAL_STORAGE",
-      "android.permission.READ_EXTERNAL_STORAGE"
+      WRITE_PERMISSION,
+      READ_PERMISSION
   };
 
   private Context mContext;
@@ -51,7 +47,8 @@
 
   private void checkPermissions() {
     for (String permission : REQUIRED_PERMISSIONS) {
-      if (mContext.checkCallingOrSelfPermission(permission) == PackageManager.PERMISSION_GRANTED) {
+      if ((permission.equals(READ_PERMISSION) && Build.VERSION.SDK_INT < 16) ||
+          mContext.checkCallingOrSelfPermission(permission) == PackageManager.PERMISSION_GRANTED) {
         continue;
       }
       if (Build.VERSION.SDK_INT < 23) {
